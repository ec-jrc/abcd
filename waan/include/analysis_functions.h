/*! \file      analysis_functions.h
 *  \brief     Definition file for the user-functions used by waan for waveforms analysis.
 *  \author    Cristiano L. Fontana
 *  \version   0.2
 *  \date      December 2021
 *  \copyright MIT
 *
 * This header file contains the prototypes of the functions used by waan for
 * its waveforms analyses. It can be used to define both a library with
 * functions determining the timestamp information, as well as with functions
 * determining the energy information. The libraries should have a C interface.
 * Both libraries should have an init function, an analysis function and a
 * close function. Waan will look for the following function names:
 *
 * - `timestamp_init`: the init function for the timestamp analysis. It shall
 *   read a json_t object, as defined in the jansson library, and return an
 *   buffer that contains the custom configuration for the analysis function.
 *   The function prototype is the \ref `WA_init_fn`.
 * - `timestamp_close`: the closing function that frees the memory allocated by
 *   the `timestamp_init` function.
 *   The function prototype is the \ref `WA_close_fn`.
 * - `timestamp_analysis`: the function analysing the event waveform in order to
 *   determine the timestamp information.
 *   The function prototype is the \ref `WA_timestamp_fn`.
 * - `energy_init`: the init function for the energy analysis. It behaves as the
 *   `timestamp_init` function.
 *   The function prototype is the \ref `WA_init_fn`.
 * - `energy_close`: the closing function that frees the memory allocated by the
 *   `energy_init` function.
 *   The function prototype is the \ref `WA_close_fn`.
 * - `energy_analysis`: the function analysing the event waveform in order to
 *   determine the energy information.
 *   The function prototype is the \ref `WA_energy_fn`.
 *
 */

#ifndef __ANALYSIS_FUNCTIONS_H__
#define __ANALYSIS_FUNCTIONS_H__ 1

// For size_t
#include <stddef.h>
// For the fixed width integer numbers
#include <stdint.h>
// For the dynamic load of libraries
#include <dlfcn.h>
#include <stdbool.h>
// For the JSON parsing and managing
#include <jansson.h>

#include "events.h"

/*! \brief `enum` used to define portable `true` and `false` between C and C++.
 */
enum selection_boolean_t {
    SELECT_TRUE = 1,
    SELECT_FALSE = 0
};
typedef enum selection_boolean_t selection_boolean_t;

/*! \brief Workaround to avoid compiler warnings
 *
 *  \param[in] X the variable that is to be declared as used.
 */
#define UNUSED(X) (void)(X)

/*! \brief Type of a function used to read a configuration and initialize the analyses.
 *
 * This function allows the user to insert some custom configuration in the main
 * JSON configuration file. The function receives the pointer to a `json_t`
 * object as defined in the jansson JSON library. The `json_t` object will be
 * destroyed after the call, so the user shall not rely on its persistence nor
 * shall destroy it. The `void` pointer may point to a buffer that can hold any
 * kind of data and may be used to store the configuration. The user has to
 * allocate the necessary memory in this function. The `user_config` is passed
 * to the analysis function, for the user convenience. This function is
 * optional, if not defined the `dummy_init()` function is used.
 *
 * \param[in]  json_config a pointer to the `json_t` object containing the
 *                         user-defined configuration in the main JSON
 *                         configuration file.
 * \param[out] user_config pointer to a generic buffer that the user has to
 *                         allocate in the init function.
 *
 * \return Nothing
 */
typedef void (*WA_init_fn)(json_t* json_config,
                           void **user_config);

inline void dummy_init(json_t* json_config,
                       void **user_config)
{
    UNUSED(json_config);

    (*user_config) = NULL;
}

/*! \brief Type of a function used to free the user-defined configuration.
 *
 * This function shall be used to free the user data allocated with the init
 * function. This function is optional, if not defined the `dummy_close()`
 * function is used.
 *
 * \param[in]  user_config pointer to a generic buffer that the user has to
 *                         allocate in the init function.
 *
 * \return Nothing
 */
typedef void (*WA_close_fn)(void *user_config);

inline void dummy_close(void *user_config)
{
    if (user_config) {
        free(user_config);
    }
}

/*! \brief Type of a function used to determine timestamp information
 *
 * The function described by this type is used to analyze waveform samples, in
 * order to determine the timestamp information.
 *
 * \param[in]     samples           pointer to the raw samples.
 * \param[in]     samples_number    the number of samples in the waveform.
 * \param[in,out] waveform          pointer to an `event_waveform` in which the
 *                                  user can store additional waveforms and the
 *                                  timestamp information. This object is going
 *                                  to be forwarded to the next ABCD modules.
 *                                  This pointer holds also the information
 *                                  gathered from the digitizer, such as the
 *                                  event timestamp.
 * \param[out]    trigger_positions pointer to an array of `uint32_t` in which
 *                                  the user can store the trigger posistions as
 *                                  the index of the waveform samples. This
 *                                  array shall be of the same size of the
 *                                  `events_buffer`, thus `events_number`. This
 *                                  array is then passed to the subsequent
 *                                  `energy_analysis()` function.
 * \param[in,out] events_buffer     pointer to an array of `struct event_PSD` in
 *                                  which the user can store the processed
 *                                  events. These selected events are going to
 *                                  be forwarded to the `energy_analysis()`.
 *                                  For convenience the input buffer already
 *                                  has one allocated `struct event_PSD`.
 * \param[in,out] events_number     pointer to a `size_t` variable with which
 *                                  the user signals how many events are in the
 *                                  `events_buffer`. A zero means that the user
 *                                  is discarding this waveform from the
 *                                  processing.
 * \param[in]     user_config       pointer to a user-defined buffer in which
 *                                  the user might have stored some
 *                                  configuration in the init function.
 *                                  This buffer is different from the one
 *                                  passed to the timestamp function.
 * \return Nothing
 */
typedef void (*WA_timestamp_fn)(const uint16_t *samples,
                                uint32_t samples_number,
                                struct event_waveform *waveform,
                                uint32_t **trigger_positions,
                                struct event_PSD **events_buffer,
                                size_t *events_number,
                                void *user_config);

/*! \brief Function that is used in place of the \ref `timestamp_analysis`
 *         user-supplied function. It simply forwards the waveforms to the
 *         \ref `energy_analysis` function without doing anything. It is used
 *         in case the user is not interested in determining timing information
 *         or if the user wants to perform all the analysis in the
 *         \ref `energy_analysis` function.
 *
 * The function parameters are the same of \ref `WA_timestamp_fn`.
 */
inline void dummy_timestamp_analysis(const uint16_t *samples,
                                     uint32_t samples_number,
                                     struct event_waveform *waveform,
                                     uint32_t **trigger_positions,
                                     struct event_PSD **events_buffer,
                                     size_t *events_number,
                                     void *user_config)
{
    UNUSED(samples);
    UNUSED(samples_number);
    UNUSED(waveform);
    UNUSED(trigger_positions);
    UNUSED(events_buffer);
    UNUSED(events_number);
    UNUSED(user_config);
}

/*! \brief Type of a function used to determine energy information
 *
 * The function described by this type is used to analyze waveform samples, in
 * order to determine the energy information.
 *
 * \param[in]     samples           pointer to the raw samples.
 * \param[in]     samples_number    the number of samples in the waveform.
 * \param[in,out] waveform          pointer to an `event_waveform` in which the
 *                                  user can store additional waveforms and the
 *                                  energy information. This object is going to
 *                                  be forwarded to the next modules.
 * \param[in]     trigger_positions pointer to an array of `uint32_t` in which
 *                                  the user stored the trigger posistions as
 *                                  the index of the waveform samples. This
 *                                  array shall be of the same size of the
 *                                  `events_buffer`, thus `events_number`.
 * \param[in,out] events_buffer     pointer to an array of `struct event_PSD` in
 *                                  which the user can store the processed
 *                                  events. These selected events are going to
 *                                  be forwarded to the next ABCD modules.
 * \param[in,out] events_number     pointer to a `size_t` variable with which
 *                                  the user signals how many events are in the
 *                                  `events_buffer`. A zero means that the user
 *                                  is discarding this waveform from the
 *                                  processing.
 * \param[in]     user_config       pointer to a user-defined buffer in which
 *                                  the user might have stored some
 *                                  configuration in the init function.
 *                                  This buffer is different from the one
 *                                  passed to the timestamp function.
 * \return Nothing
 */
typedef void (*WA_energy_fn)(const uint16_t *samples,
                             uint32_t samples_number,
                             struct event_waveform *waveform,
                             uint32_t **trigger_positions,
                             struct event_PSD **events_buffer,
                             size_t *events_number,
                             void *user_config);

// We define these unions in order to convert the data pointer from `dlsym()`
// to a function pointer, that might not be compatible, see:
// https://en.wikipedia.org/wiki/Dynamic_loading#UNIX_(POSIX)
union WA_init_union
{
    WA_init_fn fn;
    void *obj;
};
union WA_close_union
{
    WA_close_fn fn;
    void *obj;
};
union WA_timestamp_union
{
    WA_timestamp_fn fn;
    void *obj;
};
union WA_energy_union
{
    WA_energy_fn fn;
    void *obj;
};

/*! \brief Function to reallocate the memory required for the events buffer.
 *
<<<<<<< HEAD
 * The `events_number` may also be zero, signaling that no `event_PSD` shall be
 * selected.
 *
 * \param[in,out] trigger_positions  pointer to the array that is to be reallocated
 * \param[in,out] events_buffer      pointer to the array that is to be reallocated
 * \param[in]     events_number      the new size of the buffer in terms of events.
=======
 * The `new_events_number` may also be zero, signaling that no `event_PSD` shall
 * be selected.
 * In case of success, the function will store in `old_events_number` the value
 * of `new_events_number`; in case of failure, the function will store zero in
 * `old_events_number`. If the value of `old_events_number` is zero and the
 * value of `new_events_number` is non-zero, the function will initialize to
 * zero all the values of `trigger_positions`.
 *
 * \param[in,out] trigger_positions  pointer to the array that is to be reallocated
 * \param[in,out] events_buffer      pointer to the array that is to be reallocated
 * \param[in,out] old_events_number  the old size of the buffer in terms of events.
 * \param[in]     new_events_number  the new size of the buffer in terms of events.
>>>>>>> bf86eba8
 *
 * \return `true` if success, `false` otherwise
 */
inline bool reallocate_buffers(uint32_t **trigger_positions,
                               struct event_PSD **events_buffer,
<<<<<<< HEAD
                               size_t events_number)
{
    uint32_t *new_positions = (uint32_t*)realloc((*trigger_positions),
                              events_number * sizeof(uint32_t));

    // It is allowed to have a zero size, but the result is implementation specific.
    // It could be a NULL pointer or a non-NULL pointer.
    if (!new_positions && (events_number > 0)) {
        printf("ERROR: reallocate_buffers(): Unable to allocate trigger_positions memory\n");

        return false;
    } else {
        (*trigger_positions) = new_positions;
    }

    struct event_PSD *new_buffer = (struct event_PSD*)realloc((*events_buffer),
                                   events_number * sizeof(struct event_PSD));

    if (!new_buffer && (events_number > 0)) {
        printf("ERROR: reallocate_buffers(): Unable to allocate events_buffer memory\n");

        return false;
    } else {
        (*events_buffer) = new_buffer;
=======
                               size_t *old_events_number,
                               size_t new_events_number)
{
    if ((*old_events_number) != new_events_number) {
        uint32_t *new_positions = (uint32_t*)realloc((*trigger_positions),
                                  new_events_number * sizeof(uint32_t));

        // It is allowed to have a zero size, but the result is implementation specific.
        // It could be a NULL pointer or a non-NULL pointer.
        if (!new_positions && (new_events_number > 0)) {
            printf("ERROR: reallocate_buffers(): Unable to allocate trigger_positions memory\n");

            (*old_events_number) = 0;

            return false;
        } else {
            (*trigger_positions) = new_positions;
        }

        struct event_PSD *new_buffer = (struct event_PSD*)realloc((*events_buffer),
                                       new_events_number * sizeof(struct event_PSD));

        if (!new_buffer && (new_events_number > 0)) {
            printf("ERROR: reallocate_buffers(): Unable to allocate events_buffer memory\n");

            (*old_events_number) = 0;

            return false;
        } else {
            (*events_buffer) = new_buffer;
        }

        // Initialize the new trigger_positions if there were none before
        if ((*old_events_number) == 0 && new_events_number > 0) {
            memset((*trigger_positions), 0, new_events_number * sizeof(uint32_t));
        }

        (*old_events_number) = new_events_number;
>>>>>>> bf86eba8
    }

    return true;
}

#endif<|MERGE_RESOLUTION|>--- conflicted
+++ resolved
@@ -253,14 +253,6 @@
 
 /*! \brief Function to reallocate the memory required for the events buffer.
  *
-<<<<<<< HEAD
- * The `events_number` may also be zero, signaling that no `event_PSD` shall be
- * selected.
- *
- * \param[in,out] trigger_positions  pointer to the array that is to be reallocated
- * \param[in,out] events_buffer      pointer to the array that is to be reallocated
- * \param[in]     events_number      the new size of the buffer in terms of events.
-=======
  * The `new_events_number` may also be zero, signaling that no `event_PSD` shall
  * be selected.
  * In case of success, the function will store in `old_events_number` the value
@@ -273,38 +265,11 @@
  * \param[in,out] events_buffer      pointer to the array that is to be reallocated
  * \param[in,out] old_events_number  the old size of the buffer in terms of events.
  * \param[in]     new_events_number  the new size of the buffer in terms of events.
->>>>>>> bf86eba8
  *
  * \return `true` if success, `false` otherwise
  */
 inline bool reallocate_buffers(uint32_t **trigger_positions,
                                struct event_PSD **events_buffer,
-<<<<<<< HEAD
-                               size_t events_number)
-{
-    uint32_t *new_positions = (uint32_t*)realloc((*trigger_positions),
-                              events_number * sizeof(uint32_t));
-
-    // It is allowed to have a zero size, but the result is implementation specific.
-    // It could be a NULL pointer or a non-NULL pointer.
-    if (!new_positions && (events_number > 0)) {
-        printf("ERROR: reallocate_buffers(): Unable to allocate trigger_positions memory\n");
-
-        return false;
-    } else {
-        (*trigger_positions) = new_positions;
-    }
-
-    struct event_PSD *new_buffer = (struct event_PSD*)realloc((*events_buffer),
-                                   events_number * sizeof(struct event_PSD));
-
-    if (!new_buffer && (events_number > 0)) {
-        printf("ERROR: reallocate_buffers(): Unable to allocate events_buffer memory\n");
-
-        return false;
-    } else {
-        (*events_buffer) = new_buffer;
-=======
                                size_t *old_events_number,
                                size_t new_events_number)
 {
@@ -343,7 +308,6 @@
         }
 
         (*old_events_number) = new_events_number;
->>>>>>> bf86eba8
     }
 
     return true;
