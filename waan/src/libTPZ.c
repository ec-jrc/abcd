--- conflicted
+++ resolved
@@ -188,25 +188,10 @@
         printf("WARNING: libTPZ energy_analysis(): Reallocating buffers, from events number: %zu\n", (*events_number));
 
         // Assuring that there is one event_PSD and discarding others
-<<<<<<< HEAD
-        is_error = !reallocate_buffers(trigger_positions, events_buffer, 1);
+        is_error = !reallocate_buffers(trigger_positions, events_buffer, events_number, 1);
 
         if (is_error) {
             printf("ERROR: libTPZ energy_analysis(): Unable to reallocate buffers\n");
-        } else {
-            // If there were no events before, we make sure that the trigger
-            // position is initialized.
-            if ((*events_number) == 0) {
-                (*trigger_positions)[0] = 0;
-            }
-
-            (*events_number) = 1;
-=======
-        is_error = !reallocate_buffers(trigger_positions, events_buffer, events_number, 1);
-
-        if (is_error) {
-            printf("ERROR: libTPZ energy_analysis(): Unable to reallocate buffers\n");
->>>>>>> bf86eba8
         }
     }
 
@@ -270,12 +255,7 @@
 
     if (energy_maximum < config->energy_threshold) {
         // Discard the event
-<<<<<<< HEAD
-        reallocate_buffers(trigger_positions, events_buffer, 0);
-        (*events_number) = 0;
-=======
         reallocate_buffers(trigger_positions, events_buffer, events_number, 0);
->>>>>>> bf86eba8
     } else {
         // Output
         // We have to assume that this was taken care earlier
