--- conflicted
+++ resolved
@@ -182,12 +182,7 @@
         printf("WARNING: libTFACFD timestamp_analysis(): Reallocating buffers\n");
 
         // Assuring that there is one event_PSD and discarding others
-<<<<<<< HEAD
-        is_error = reallocate_buffers(trigger_positions, events_buffer, 1);
-        (*events_number) = is_error ? 0 : 1;
-=======
         is_error = !reallocate_buffers(trigger_positions, events_buffer, events_number, 1);
->>>>>>> bf86eba8
     }
 
     if (is_error || config->is_error) {
