--- conflicted
+++ resolved
@@ -1,11 +1,6 @@
-<<<<<<< HEAD
 ABCD-VERSION = 1.0.0
-=======
-# File names
-MODULES = dasa chafi cofi sofi wafi wadi enfi pufi gzad unzad fifo waps waph waan spec tofcalc replay convert
->>>>>>> af504e83
 
-MODULES = dasa chafi cofi califo wadi enfi pufi gzad unzad fifo waan spec tofcalc
+MODULES = dasa chafi cofi sofi califo wadi enfi pufi gzad unzad fifo waan spec tofcalc
 HARDWARE_MODULES = abad2 abcd abps5000a abrp absp
 EXECUTABLES_DIRS = bin replay convert examples
 EXECUTABLES = \
