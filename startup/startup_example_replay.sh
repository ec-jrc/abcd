--- conflicted
+++ resolved
@@ -9,16 +9,11 @@
 fi
 
 # Folder in which data should be saved
-<<<<<<< HEAD
-DATA_FOLDER="${ABCD_FOLDER}""/data/"
-=======
 # Check if the DATA_FOLDER variable is set in the environment, otherwise set it here
 if [[ -z "${DATA_FOLDER}" ]]; then
     # The variable is not set, thus set it to the folder in which ABCD is installed
     DATA_FOLDER="${ABCD_FOLDER}""/data/"
 fi
-
->>>>>>> 33695941
 
 CURRENT_FOLDER="$PWD"
 
