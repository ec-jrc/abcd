#ifndef __ADQ14_FWPD_HPP__
#define __ADQ14_FWPD_HPP__

#include <map>
#include <chrono>

extern "C" {
#include <jansson.h>
#include "streaming_header.h"
}

#include "Digitizer.hpp"

#define ADQ14_FWPD_RECORD_HEADER_SIZE 40
#define ADQ14_FWPD_RECORD_HEADER_MASK_LOST_RECORD (1 << 0)
#define ADQ14_FWPD_RECORD_HEADER_MASK_LOST_DATA ((1 << 1) + (1 << 2) + (1 << 3))
#define ADQ14_FWPD_RECORD_HEADER_MASK_FIFO_FILL ((1 << 4) + (1 << 5) + (1 << 6))
#define ADQ14_FWPD_RECORD_HEADER_MASK_OVER_RANGE (1 << 7)

#define ADQ14_FWPD_TIMESTAMP_BITS 63
#define ADQ14_FWPD_TIMESTAMP_MAX (1UL << ADQ14_FWPD_TIMESTAMP_BITS)
#define ADQ14_FWPD_TIMESTAMP_THRESHOLD (1L << (ADQ14_FWPD_TIMESTAMP_BITS - 1))

namespace ABCD {

class ADQ14_FWPD : public ABCD::Digitizer {
private:
    // Putting this to notify the compiler that we do intend to replace the
    // method but we do not want the user to call the base method.
    using ABCD::Digitizer::Initialize;

<<<<<<< HEAD
public:
=======
>>>>>>> 7b1d5e44
    // -------------------------------------------------------------------------
    //  Card settings
    // -------------------------------------------------------------------------

    // Pointer to the control unit of the ADQ cards
    void* adq_cu_ptr;

    // Number of the ADQ14_FWPD card 
    int adq_num;

public:
    // Flag to select the clock source of the digitizer
    int clock_source;

    // Settings for the input impedances of the front connectors
    int trig_port_input_impedance;
    int sync_port_input_impedance;

    // Variable storing the generation of the firmware to disable some features
    unsigned int FWPD_generation;
    int streaming_generation;

    // -------------------------------------------------------------------------
    //  Trigger settings
    // -------------------------------------------------------------------------

    // Flag to select the trigger mode
    unsigned int trig_mode;
    // Flag to select the trigger slope
    unsigned int trig_slope;
    // Value to change a delay of the external trigger, not used
    int trig_external_delay;

    std::vector<int16_t> trig_levels;
    std::vector<int16_t> trig_hysteresises;
    std::vector<int> trig_slopes;

    static const double default_trig_ext_threshold;
    static const unsigned int default_trig_ext_slope;

    // Enable channels self triggering flag
    // TODO: Check if this works
    std::vector<bool> channels_triggering_enabled;

    // -------------------------------------------------------------------------
    //  Channels settings
    // -------------------------------------------------------------------------

    // The desired input ranges as requested by the user
    static const float default_input_range;
    std::vector<float> desired_input_ranges;

    // The hardware DC offsets set on the channels as requested by the user
    static const int default_DC_offset;
    std::vector<int16_t> DC_offsets;

    // Digital Baseline Stabilization settings
    unsigned int DBS_instances_number;
    static const int default_DBS_target;
    static const int default_DBS_saturation_level_lower;
    static const int default_DBS_saturation_level_upper;
    std::vector<bool> DBS_disableds;

    std::vector<uint8_t> smooth_samples;
    std::vector<uint8_t> smooth_delays;
    std::vector<int> records_numbers;

    // -------------------------------------------------------------------------
    //  Waveforms settings
    // -------------------------------------------------------------------------

    // Number of samples to acquire in the waveforms before the trigger
    std::vector<int32_t> pretriggers;
    // Number of ADC samples per waveform
    std::vector<uint32_t> scope_samples;

    // -------------------------------------------------------------------------
    //  Transfer settings
    // -------------------------------------------------------------------------

    std::vector<int16_t*> target_buffers;
    std::vector<StreamingHeader_t*> target_headers;
    std::vector<unsigned int> added_samples;
    std::vector<unsigned int> added_headers;
    std::vector<unsigned int> status_headers;
    std::vector<std::vector<int16_t>> incomplete_records;
    std::vector<int64_t> remaining_samples;

    int64_t transfer_buffer_size;
    unsigned int transfer_buffers_number;
    unsigned int transfer_timeout;

    struct ADQDataReadoutParameters readout_parameters;

    // The timeout between buffer reads in ms
    static const unsigned int default_DMA_flush_timeout;
    unsigned int DMA_flush_timeout;
    std::chrono::time_point<std::chrono::system_clock> last_buffer_ready;

    // -------------------------------------------------------------------------
    //  Streaming settings
    // -------------------------------------------------------------------------
    unsigned int channels_acquisition_mask;

    // -------------------------------------------------------------------------
    //  Timestamps settings
    // -------------------------------------------------------------------------
    // Applied bit shift to the read timestamp values
    unsigned int timestamp_bit_shift;

    // Variables to keep track of timestamp overflows during acquisitions
    int64_t timestamp_last;
    // Accumulated offset in the timestamps due to overflows
    uint64_t timestamp_offset;
    // Counter of overflows, used only for debugging
    unsigned int timestamp_overflows;

    ADQ14_FWPD(void* adq_cu_ptr, int adq14_num, int verbosity = 0);
    ~ADQ14_FWPD();

    int Initialize();
    int ReadConfig(json_t* config);
    int Configure();

    void SetChannelsNumber(unsigned int n);

    int StartAcquisition();
    int RearmTrigger();
    int StopAcquisition();
    int ForceSoftwareTrigger();

    bool AcquisitionReady();

    int GetWaveformsFromCard(std::vector<struct event_waveform> &waveforms);

    void SetDBSInstancesNumber(unsigned int n) { DBS_instances_number = n; }
    unsigned int GetDBSInstancesNumber() const { return DBS_instances_number; }

    //--------------------------------------------------------------------------

    int SpecificCommand(json_t* json_command);

    int GPIOSetDirection(int port, int direction, int mask);
    int GPIOPulse(int port, int width, int mask);

    int TimestampResetArm(std::string mode, std::string source);
    int TimestampResetDisarm();
};
}

#endif<|MERGE_RESOLUTION|>--- conflicted
+++ resolved
@@ -29,10 +29,6 @@
     // method but we do not want the user to call the base method.
     using ABCD::Digitizer::Initialize;
 
-<<<<<<< HEAD
-public:
-=======
->>>>>>> 7b1d5e44
     // -------------------------------------------------------------------------
     //  Card settings
     // -------------------------------------------------------------------------
